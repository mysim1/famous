/* This Source Code Form is subject to the terms of the Mozilla Public
 * License, v. 2.0. If a copy of the MPL was not distributed with this
 * file, You can obtain one at http://mozilla.org/MPL/2.0/.
 *
 * Owner: mark@famo.us
 * @license MPL 2.0
 * @copyright Famous Industries, Inc. 2014
 */

define(function(require, exports, module) {
    var TwoFingerSync = require('./TwoFingerSync');

    /**
     * Handles piped in two-finger touch events to increase or decrease scale via pinching / expanding.
     *   Emits 'start', 'update' and 'end' events an object with position, velocity, touch ids, and angle.
     *   Useful for determining a rotation factor from initial two-finger touch.
     *
     * @class RotateSync
     * @extends TwoFingerSync
     * @constructor
     * @param {Object} options default options overrides
     * @param {Number} [options.scale] scale velocity by this factor
     */
    function RotateSync(options) {
        TwoFingerSync.call(this);

        this.options = Object.create(RotateSync.DEFAULT_OPTIONS);
        if (options) this.setOptions(options);

        this._angle = 0;
        this._previousAngle = 0;
    }

    RotateSync.prototype = Object.create(TwoFingerSync.prototype);
    RotateSync.prototype.constructor = RotateSync;

<<<<<<< HEAD
    function _calcAngle(posA, posB) {
        var diffX = posB[0] - posA[0];
        var diffY = posB[1] - posA[1];
        return Math.atan2(diffY, diffX);
    }

    function _calcCenter(posA, posB) {
      return [(posA[0] + posB[0]) / 2.0, (posA[1] + posB[1]) / 2.0];
    }
=======
    RotateSync.DEFAULT_OPTIONS = {
        scale : 1
    };
>>>>>>> b2991d8a

    RotateSync.prototype._startUpdate = function _startUpdate(event) {
        this._angle = 0;
        this._previousAngle = TwoFingerSync.calculateAngle(this.posA, this.posB);
        var center = TwoFingerSync.calculateCenter(this.posA, this.posB);
        this._eventOutput.emit('start', {
            count: event.touches.length,
            angle: this._angle,
            center: center,
            touches: [this.touchAId, this.touchBId]
        });
    };

    RotateSync.prototype._moveUpdate = function _moveUpdate(diffTime) {
        var scale = this.options.scale;

        var currAngle = TwoFingerSync.calculateAngle(this.posA, this.posB);
        var center = TwoFingerSync.calculateCenter(this.posA, this.posB);

        var diffTheta = scale * (currAngle - this._previousAngle);
        var velTheta = diffTheta / diffTime;

        this._angle += diffTheta;

        this._eventOutput.emit('update', {
            delta : diffTheta,
            velocity: velTheta,
            angle: this._angle,
            center: center,
            touches: [this.touchAId, this.touchBId]
        });

        this._previousAngle = currAngle;
    };

    /**
     * Return entire options dictionary, including defaults.
     *
     * @method getOptions
     * @return {Object} configuration options
     */
    RotateSync.prototype.getOptions = function getOptions() {
        return this.options;
    };

    /**
     * Set internal options, overriding any default options
     *
     * @method setOptions
     *
     * @param {Object} [options] overrides of default options
     * @param {Number} [options.scale] scale velocity by this factor
     */
    RotateSync.prototype.setOptions = function setOptions(options) {
        if (options.scale !== undefined) this.options.scale = options.scale;
    };

    module.exports = RotateSync;
});<|MERGE_RESOLUTION|>--- conflicted
+++ resolved
@@ -34,21 +34,9 @@
     RotateSync.prototype = Object.create(TwoFingerSync.prototype);
     RotateSync.prototype.constructor = RotateSync;
 
-<<<<<<< HEAD
-    function _calcAngle(posA, posB) {
-        var diffX = posB[0] - posA[0];
-        var diffY = posB[1] - posA[1];
-        return Math.atan2(diffY, diffX);
-    }
-
-    function _calcCenter(posA, posB) {
-      return [(posA[0] + posB[0]) / 2.0, (posA[1] + posB[1]) / 2.0];
-    }
-=======
     RotateSync.DEFAULT_OPTIONS = {
         scale : 1
     };
->>>>>>> b2991d8a
 
     RotateSync.prototype._startUpdate = function _startUpdate(event) {
         this._angle = 0;
