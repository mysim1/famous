/* This Source Code Form is subject to the terms of the Mozilla Public
 * License, v. 2.0. If a copy of the MPL was not distributed with this
 * file, You can obtain one at http://mozilla.org/MPL/2.0/.
 *
 * Owner: mark@famo.us
 * @license MPL 2.0
 * @copyright Famous Industries, Inc. 2014
 */

define(function(require, exports, module) {
    var Entity = require('./Entity');
    var EventHandler = require('./EventHandler');
    var Transform = require('./Transform');

    var devicePixelRatio = window.devicePixelRatio || 1;
    var usePrefix = document.createElement('div').style.webkitTransform !== undefined;

    /**
     * A base class for viewable content and event
     *   targets inside a Famo.us application, containing a renderable document
     *   fragment. Like an HTML div, it can accept internal markup,
     *   properties, classes, and handle events.
     *
     * @class Surface
     * @constructor
     *
     * @param {Object} [options] default option overrides
     * @param {Array.Number} [options.size] [width, height] in pixels
     * @param {Array.string} [options.classes] CSS classes to set on inner content
     * @param {Array} [options.properties] string dictionary of HTML attributes to set on target div
     * @param {string} [options.content] inner (HTML) content of surface
     */
    function Surface(options) {
        this.options = {};

        this.properties = {};
        this.content = '';
        this.classList = [];
        this.size = null;

        this._classesDirty = true;
        this._stylesDirty = true;
        this._sizeDirty = true;
        this._contentDirty = true;

        this._dirtyClasses = [];

        this._matrix = null;
        this._opacity = 1;
        this._origin = null;
        this._size = null;

        /** @ignore */
        this.eventForwarder = function eventForwarder(event) {
            this.emit(event.type, event);
        }.bind(this);
        this.eventHandler = new EventHandler();
        this.eventHandler.bindThis(this);

        this.id = Entity.register(this);

        if (options) this.setOptions(options);

        this._currTarget = null;
    }
    Surface.prototype.elementType = 'div';
    Surface.prototype.elementClass = 'famous-surface';

    /**
     * Bind a callback function to an event type handled by this object.
     *
     * @method "on"
     *
     * @param {string} type event type key (for example, 'click')
     * @param {function(string, Object)} fn handler callback
     * @return {EventHandler} this
     */
    Surface.prototype.on = function on(type, fn) {
        if (this._currTarget) this._currTarget.addEventListener(type, this.eventForwarder);
        this.eventHandler.on(type, fn);
    };

    /**
     * Unbind an event by type and handler.
     *   This undoes the work of "on"
     *
     * @method removeListener
     * @param {string} type event type key (for example, 'click')
     * @param {function(string, Object)} fn handler
     */
    Surface.prototype.removeListener = function removeListener(type, fn) {
        this.eventHandler.removeListener(type, fn);
    };

    /**
     * Trigger an event, sending to all downstream handlers
     *   listening for provided 'type' key.
     *
     * @method emit
     *
     * @param {string} type event type key (for example, 'click')
     * @param {Object} [event] event data
     * @return {EventHandler} this
     */
    Surface.prototype.emit = function emit(type, event) {
        if (event && !event.origin) event.origin = this;
        var handled = this.eventHandler.emit(type, event);
        if (handled && event && event.stopPropagation) event.stopPropagation();
        return handled;
    };

    /**
     * Add event handler object to set of downstream handlers.
     *
     * @method pipe
     *
     * @param {EventHandler} target event handler target object
     * @return {EventHandler} passed event handler
     */
    Surface.prototype.pipe = function pipe(target) {
        return this.eventHandler.pipe(target);
    };

    /**
     * Remove handler object from set of downstream handlers.
     *   Undoes work of "pipe"
     *
     * @method unpipe
     *
     * @param {EventHandler} target target handler object
     * @return {EventHandler} provided target
     */
    Surface.prototype.unpipe = function unpipe(target) {
        return this.eventHandler.unpipe(target);
    };

    /**
     * Return spec for this surface. Note that for a base surface, this is
     *    simply an id.
     *
     * @method render
     * @private
     * @return {Object} render spec for this surface (spec id)
     */
    Surface.prototype.render = function render() {
        return this.id;
    };

    /**
     * Set CSS-style properties on this Surface. Note that this will cause
     *    dirtying and thus re-rendering, even if values do not change.
     *
     * @method setProperties
     * @param {Object} properties property dictionary of "key" => "value"
     */
    Surface.prototype.setProperties = function setProperties(properties) {
        for (var n in properties) {
            this.properties[n] = properties[n];
        }
        this._stylesDirty = true;
    };

    /**
     * Get CSS-style properties on this Surface.
     *
     * @method getProperties
     *
     * @return {Object} Dictionary of this Surface's properties.
     */
    Surface.prototype.getProperties = function getProperties() {
        return this.properties;
    };

    /**
     * Add CSS-style class to the list of classes on this Surface. Note
     *   this will map directly to the HTML property of the actual
     *   corresponding rendered <div>.
     *
     * @method addClass
     * @param {string} className name of class to add
     */
    Surface.prototype.addClass = function addClass(className) {
        if (this.classList.indexOf(className) < 0) {
            this.classList.push(className);
            this._classesDirty = true;
        }
    };

    /**
     * Remove CSS-style class from the list of classes on this Surface.
     *   Note this will map directly to the HTML property of the actual
     *   corresponding rendered <div>.
     *
     * @method removeClass
     * @param {string} className name of class to remove
     */
    Surface.prototype.removeClass = function removeClass(className) {
        var i = this.classList.indexOf(className);
        if (i >= 0) {
            this._dirtyClasses.push(this.classList.splice(i, 1)[0]);
            this._classesDirty = true;
        }
    };

    /**
     * Reset class list to provided dictionary.
     * @method setClasses
     * @param {Array.string} classList
     */
    Surface.prototype.setClasses = function setClasses(classList) {
        var i = 0;
        var removal = [];
        for (i = 0; i < this.classList.length; i++) {
            if (classList.indexOf(this.classList[i]) < 0) removal.push(this.classList[i]);
        }
        for (i = 0; i < removal.length; i++) this.removeClass(removal[i]);
        // duplicates are already checked by addClass()
        for (i = 0; i < classList.length; i++) this.addClass(classList[i]);
    };

    /**
     * Get array of CSS-style classes attached to this div.
     *
     * @method getClasslist
     * @return {Array.string} array of class names
     */
    Surface.prototype.getClassList = function getClassList() {
        return this.classList;
    };

    /**
     * Set or overwrite inner (HTML) content of this surface. Note that this
     *    causes a re-rendering if the content has changed.
     *
     * @method setContent
     * @param {string} content HTML content
     */
    Surface.prototype.setContent = function setContent(content) {
        if (this.content !== content) {
            this.content = content;
            this._contentDirty = true;
        }
    };

    /**
     * Return inner (HTML) content of this surface.
     *
     * @method getContent
     *
     * @return {string} inner (HTML) content
     */
    Surface.prototype.getContent = function getContent() {
        return this.content;
    };

    /**
     * Set options for this surface
     *
     * @method setOptions
     * @param {Object} [options] overrides for default options.  See constructor.
     */
    Surface.prototype.setOptions = function setOptions(options) {
        if (options.size) this.setSize(options.size);
        if (options.classes) this.setClasses(options.classes);
        if (options.properties) this.setProperties(options.properties);
        if (options.content) this.setContent(options.content);
    };

    //  Attach Famous event handling to document events emanating from target
    //    document element.  This occurs just after deployment to the document.
    //    Calling this enables methods like #on and #pipe.
    function _addEventListeners(target) {
        for (var i in this.eventHandler.listeners) {
            target.addEventListener(i, this.eventForwarder);
        }
    }

    //  Detach Famous event handling from document events emanating from target
    //  document element.  This occurs just before recall from the document.
    function _removeEventListeners(target) {
        for (var i in this.eventHandler.listeners) {
            target.removeEventListener(i, this.eventForwarder);
        }
    }

     //  Apply to document all changes from removeClass() since last setup().
    function _cleanupClasses(target) {
        for (var i = 0; i < this._dirtyClasses.length; i++) target.classList.remove(this._dirtyClasses[i]);
        this._dirtyClasses = [];
    }

    // Apply values of all Famous-managed styles to the document element.
    //  These will be deployed to the document on call to #setup().
    function _applyStyles(target) {
        for (var n in this.properties) {
            target.style[n] = this.properties[n];
        }
    }

    // Clear all Famous-managed styles from the document element.
    // These will be deployed to the document on call to #setup().
    function _cleanupStyles(target) {
        for (var n in this.properties) {
            target.style[n] = '';
        }
    }

    /**
     * Return a Matrix's webkit css representation to be used with the
     *    CSS3 -webkit-transform style.
     *    Example: -webkit-transform: matrix3d(1,0,0,0,0,1,0,0,0,0,1,0,716,243,0,1)
     *
     * @method _formatCSSTransform
     * @private
     * @param {FamousMatrix} m matrix
     * @return {string} matrix3d CSS style representation of the transform
     */
    function _formatCSSTransform(m) {
        m[12] = Math.round(m[12] * devicePixelRatio) / devicePixelRatio;
        m[13] = Math.round(m[13] * devicePixelRatio) / devicePixelRatio;

        var result = 'matrix3d(';
        for (var i = 0; i < 15; i++) {
            result += (m[i] < 0.000001 && m[i] > -0.000001) ? '0,' : m[i] + ',';
        }
        result += m[15] + ')';
        return result;
    }

    /**
     * Directly apply given FamousMatrix to the document element as the
     *   appropriate webkit CSS style.
     *
     * @method setMatrix
     *
     * @static
     * @private
     * @param {Element} element document element
     * @param {FamousMatrix} matrix
     */

    var _setMatrix;
    if (navigator.userAgent.toLowerCase().indexOf('firefox') > -1) {
        _setMatrix = function(element, matrix) {
            element.style.zIndex = (matrix[14] * 1000000) | 0;    // fix for Firefox z-buffer issues
            element.style.transform = _formatCSSTransform(matrix);
        };
    }
    else if (usePrefix) {
        _setMatrix = function(element, matrix) {
            element.style.webkitTransform = _formatCSSTransform(matrix);
        };
    }
    else {
        _setMatrix = function(element, matrix) {
            element.style.transform = _formatCSSTransform(matrix);
        };
    }

    // format origin as CSS percentage string
    function _formatCSSOrigin(origin) {
        return (100 * origin[0]) + '% ' + (100 * origin[1]) + '%';
    }

     // Directly apply given origin coordinates to the document element as the
     // appropriate webkit CSS style.
    var _setOrigin = usePrefix ? function(element, origin) {
        element.style.webkitTransformOrigin = _formatCSSOrigin(origin);
    } : function(element, origin) {
        element.style.transformOrigin = _formatCSSOrigin(origin);
    };

     // Shrink given document element until it is effectively invisible.
    var _setInvisible = usePrefix ? function(element) {
        element.style.webkitTransform = 'scale3d(0.0001,0.0001,1)';
        element.style.opacity = 0;
    } : function(element) {
        element.style.transform = 'scale3d(0.0001,0.0001,1)';
        element.style.opacity = 0;
    };

    function _xyNotEquals(a, b) {
        return (a && b) ? (a[0] !== b[0] || a[1] !== b[1]) : a !== b;
    }

    /**
     * One-time setup for an element to be ready for commits to document.
     *
     * @private
     * @method setup
     *
     * @param {ElementAllocator} allocator document element pool for this context
     */
    Surface.prototype.setup = function setup(allocator) {
        var target = allocator.allocate(this.elementType);
        if (this.elementClass) {
            if (this.elementClass instanceof Array) {
                for (var i = 0; i < this.elementClass.length; i++) {
                    target.classList.add(this.elementClass[i]);
                }
            }
            else {
                target.classList.add(this.elementClass);
            }
        }
        target.style.display = '';
        _addEventListeners.call(this, target);
        this._currTarget = target;
        this._stylesDirty = true;
        this._classesDirty = true;
        this._sizeDirty = true;
        this._contentDirty = true;
        this._matrix = null;
        this._opacity = undefined;
        this._origin = null;
        this._size = null;
    };

    /**
     * Apply changes from this component to the corresponding document element.
     * This includes changes to classes, styles, size, content, opacity, origin,
     * and matrix transforms.
     *
     * @private
     * @method commit
     * @param {Context} context commit context
     */
    Surface.prototype.commit = function commit(context) {
        if (!this._currTarget) this.setup(context.allocator);
        var target = this._currTarget;

        var matrix = context.transform;
        var opacity = context.opacity;
        var origin = context.origin;
        var size = context.size;

        if (this._classesDirty) {
            _cleanupClasses.call(this, target);
            var classList = this.getClassList();
            for (var i = 0; i < classList.length; i++) target.classList.add(classList[i]);
            this._classesDirty = false;
        }

        if (this._stylesDirty) {
            _applyStyles.call(this, target);
            this._stylesDirty = false;
        }

        if (this._contentDirty) {
            this.deploy(target);
            this.eventHandler.emit('deploy');
            this._contentDirty = false;
        }

        if (this.size) {
            var origSize = size;
            size = [this.size[0], this.size[1]];
            if (size[0] === undefined && origSize[0]) size[0] = origSize[0];
            if (size[1] === undefined && origSize[1]) size[1] = origSize[1];
        }

        if (size[0] === true) size[0] = target.clientWidth;
        if (size[1] === true) size[1] = target.clientHeight;

        if (_xyNotEquals(this._size, size)) {
<<<<<<< HEAD
            if (!this._size) this._size = [undefined, undefined];
=======
            if (!this._size) this._size = [0, 0];
>>>>>>> 210f0dbe
            this._size[0] = size[0];
            this._size[1] = size[1];
            this._sizeDirty = true;
        }

        if (!matrix && this._matrix) {
            this._matrix = null;
            this._opacity = 0;
            _setInvisible(target);
            return;
        }

        if (this._opacity !== opacity) {
            this._opacity = opacity;
            target.style.opacity = (opacity >= 1) ? '0.999999' : opacity;
        }

        if (_xyNotEquals(this._origin, origin) || Transform.notEquals(this._matrix, matrix) || this._sizeDirty) {
            if (!matrix) matrix = Transform.identity;
            this._matrix = matrix;
            var aaMatrix = matrix;
            if (origin) {
                if (!this._origin) this._origin = [0, 0];
                this._origin[0] = origin[0];
                this._origin[1] = origin[1];
                aaMatrix = Transform.thenMove(matrix, [-this._size[0] * origin[0], -this._size[1] * origin[1], 0]);
                _setOrigin(target, origin);
            }
            _setMatrix(target, aaMatrix);
        }

        if (this._sizeDirty) {
            if (this._size) {
                target.style.width = (this.size[0] !== true) ? this._size[0] + 'px' : '';
                target.style.height = (this.size[1] !== true) ? this._size[1] + 'px' : '';
            }
            this._sizeDirty = false;
        }
    };

    /**
     *  Remove all Famous-relevant attributes from a document element.
     *    This is called by SurfaceManager's detach().
     *    This is in some sense the reverse of .deploy().
     *
     * @private
     * @method cleanup
     * @param {ElementAllocator} allocator
     */
    Surface.prototype.cleanup = function cleanup(allocator) {
        var i = 0;
        var target = this._currTarget;
        this.eventHandler.emit('recall');
        this.recall(target);
        target.style.display = 'none';
        target.style.width = '';
        target.style.height = '';
        this._size = null;
        _cleanupStyles.call(this, target);
        var classList = this.getClassList();
        _cleanupClasses.call(this, target);
        for (i = 0; i < classList.length; i++) target.classList.remove(classList[i]);
        if (this.elementClass) {
            if (this.elementClass instanceof Array) {
                for (i = 0; i < this.elementClass.length; i++) {
                    target.classList.remove(this.elementClass[i]);
                }
            }
            else {
                target.classList.remove(this.elementClass);
            }
        }
        _removeEventListeners.call(this, target);
        this._currTarget = null;
        allocator.deallocate(target);
        _setInvisible(target);
    };

    /**
     * Place the document element that this component manages into the document.
     *
     * @private
     * @method deploy
     * @param {Node} target document parent of this container
     */
    Surface.prototype.deploy = function deploy(target) {
        var content = this.getContent();
        if (content instanceof Node) {
            while (target.hasChildNodes()) target.removeChild(target.firstChild);
            target.appendChild(content);
        }
        else target.innerHTML = content;
    };

    /**
     * Remove any contained document content associated with this surface
     *   from the actual document.
     *
     * @private
     * @method recall
     */
    Surface.prototype.recall = function recall(target) {
        var df = document.createDocumentFragment();
        while (target.hasChildNodes()) df.appendChild(target.firstChild);
        this.setContent(df);
    };

    /**
     *  Get the x and y dimensions of the surface.
     *
     * @method getSize
     * @param {boolean} actual return computed size rather than provided
     * @return {Array.Number} [x,y] size of surface
     */
    Surface.prototype.getSize = function getSize(actual) {
        return actual ? this._size : (this.size || this._size);
    };

    /**
     * Set x and y dimensions of the surface.
     *
     * @method setSize
     * @param {Array.Number} size as [width, height]
     */
    Surface.prototype.setSize = function setSize(size) {
        this.size = size ? [size[0], size[1]] : null;
        this._sizeDirty = true;
    };

    module.exports = Surface;
});<|MERGE_RESOLUTION|>--- conflicted
+++ resolved
@@ -463,11 +463,7 @@
         if (size[1] === true) size[1] = target.clientHeight;
 
         if (_xyNotEquals(this._size, size)) {
-<<<<<<< HEAD
-            if (!this._size) this._size = [undefined, undefined];
-=======
             if (!this._size) this._size = [0, 0];
->>>>>>> 210f0dbe
             this._size[0] = size[0];
             this._size[1] = size[1];
             this._sizeDirty = true;
