/* This Source Code Form is subject to the terms of the Mozilla Public
 * License, v. 2.0. If a copy of the MPL was not distributed with this
 * file, You can obtain one at http://mozilla.org/MPL/2.0/.
 *
 * Owner: mark@famo.us
 * @license MPL 2.0
 * @copyright Famous Industries, Inc. 2014
 */

define(function(require, exports, module) {
<<<<<<< HEAD
    var Entity = require('./Entity');
    var EventHandler = require('./EventHandler');
    var Transform = require('./Transform');

    var devicePixelRatio = window.devicePixelRatio || 1;
    var usePrefix = document.createElement('div').style.webkitTransform !== undefined;
=======
    var ElementOutput = require('./ElementOutput');
>>>>>>> a9111b83

    /**
     * A base class for viewable content and event
     *   targets inside a Famo.us application, containing a renderable document
     *   fragment. Like an HTML div, it can accept internal markup,
     *   properties, classes, and handle events.
     *
     * @class Surface
     * @constructor
     *
     * @param {Object} [options] default option overrides
     * @param {Array.Number} [options.size] [width, height] in pixels
     * @param {Array.string} [options.classes] CSS classes to set on inner content
     * @param {Array} [options.properties] string dictionary of HTML attributes to set on target div
     * @param {string} [options.content] inner (HTML) content of surface
     */
    function Surface(options) {
        ElementOutput.call(this);

        this.options = {};

        this.properties = {};
        this.content = '';
        this.classList = [];
        this.size = null;

        this._classesDirty = true;
        this._stylesDirty = true;
        this._sizeDirty = true;
        this._contentDirty = true;

        this._dirtyClasses = [];

        if (options) this.setOptions(options);

        this._currentTarget = null;
    }
    Surface.prototype = Object.create(ElementOutput.prototype);
    Surface.prototype.constructor = Surface;
    Surface.prototype.elementType = 'div';
    Surface.prototype.elementClass = 'famous-surface';

    /**
     * Set CSS-style properties on this Surface. Note that this will cause
     *    dirtying and thus re-rendering, even if values do not change.
     *
     * @method setProperties
     * @param {Object} properties property dictionary of "key" => "value"
     */
    Surface.prototype.setProperties = function setProperties(properties) {
        for (var n in properties) {
            this.properties[n] = properties[n];
        }
        this._stylesDirty = true;
    };

    /**
     * Get CSS-style properties on this Surface.
     *
     * @method getProperties
     *
     * @return {Object} Dictionary of this Surface's properties.
     */
    Surface.prototype.getProperties = function getProperties() {
        return this.properties;
    };

    /**
     * Add CSS-style class to the list of classes on this Surface. Note
     *   this will map directly to the HTML property of the actual
     *   corresponding rendered <div>.
     *
     * @method addClass
     * @param {string} className name of class to add
     */
    Surface.prototype.addClass = function addClass(className) {
        if (this.classList.indexOf(className) < 0) {
            this.classList.push(className);
            this._classesDirty = true;
        }
    };

    /**
     * Remove CSS-style class from the list of classes on this Surface.
     *   Note this will map directly to the HTML property of the actual
     *   corresponding rendered <div>.
     *
     * @method removeClass
     * @param {string} className name of class to remove
     */
    Surface.prototype.removeClass = function removeClass(className) {
        var i = this.classList.indexOf(className);
        if (i >= 0) {
            this._dirtyClasses.push(this.classList.splice(i, 1)[0]);
            this._classesDirty = true;
        }
    };

    /**
     * Reset class list to provided dictionary.
     * @method setClasses
     * @param {Array.string} classList
     */
    Surface.prototype.setClasses = function setClasses(classList) {
        var i = 0;
        var removal = [];
        for (i = 0; i < this.classList.length; i++) {
            if (classList.indexOf(this.classList[i]) < 0) removal.push(this.classList[i]);
        }
        for (i = 0; i < removal.length; i++) this.removeClass(removal[i]);
        // duplicates are already checked by addClass()
        for (i = 0; i < classList.length; i++) this.addClass(classList[i]);
    };

    /**
     * Get array of CSS-style classes attached to this div.
     *
     * @method getClasslist
     * @return {Array.string} array of class names
     */
    Surface.prototype.getClassList = function getClassList() {
        return this.classList;
    };

    /**
     * Set or overwrite inner (HTML) content of this surface. Note that this
     *    causes a re-rendering if the content has changed.
     *
     * @method setContent
     * @param {string} content HTML content
     */
    Surface.prototype.setContent = function setContent(content) {
        if (this.content !== content) {
            this.content = content;
            this._contentDirty = true;
        }
    };

    /**
     * Return inner (HTML) content of this surface.
     *
     * @method getContent
     *
     * @return {string} inner (HTML) content
     */
    Surface.prototype.getContent = function getContent() {
        return this.content;
    };

    /**
     * Set options for this surface
     *
     * @method setOptions
     * @param {Object} [options] overrides for default options.  See constructor.
     */
    Surface.prototype.setOptions = function setOptions(options) {
        if (options.size) this.setSize(options.size);
        if (options.classes) this.setClasses(options.classes);
        if (options.properties) this.setProperties(options.properties);
        if (options.content) this.setContent(options.content);
    };

    //  Apply to document all changes from removeClass() since last setup().
    function _cleanupClasses(target) {
        for (var i = 0; i < this._dirtyClasses.length; i++) target.classList.remove(this._dirtyClasses[i]);
        this._dirtyClasses = [];
    }

    // Apply values of all Famous-managed styles to the document element.
    //  These will be deployed to the document on call to #setup().
    function _applyStyles(target) {
        for (var n in this.properties) {
            target.style[n] = this.properties[n];
        }
    }

    // Clear all Famous-managed styles from the document element.
    // These will be deployed to the document on call to #setup().
    function _cleanupStyles(target) {
        for (var n in this.properties) {
            target.style[n] = '';
        }
    }

<<<<<<< HEAD
    /**
     * Return a Matrix's webkit css representation to be used with the
     *    CSS3 -webkit-transform style.
     *    Example: -webkit-transform: matrix3d(1,0,0,0,0,1,0,0,0,0,1,0,716,243,0,1)
     *
     * @method _formatCSSTransform
     * @private
     * @param {FamousMatrix} m matrix
     * @return {string} matrix3d CSS style representation of the transform
     */
    function _formatCSSTransform(m) {
        m[12] = Math.round(m[12] * devicePixelRatio) / devicePixelRatio;
        m[13] = Math.round(m[13] * devicePixelRatio) / devicePixelRatio;

        var result = 'matrix3d(';
        for (var i = 0; i < 15; i++) {
            result += (m[i] < 0.000001 && m[i] > -0.000001) ? '0,' : m[i] + ',';
        }
        result += m[15] + ')';
        return result;
    }

    /**
     * Directly apply given FamousMatrix to the document element as the
     *   appropriate webkit CSS style.
     *
     * @method setMatrix
     *
     * @static
     * @private
     * @param {Element} element document element
     * @param {FamousMatrix} matrix
     */

    var _setMatrix;
    if (navigator.userAgent.toLowerCase().indexOf('firefox') > -1) {
        _setMatrix = function(element, matrix) {
            element.style.zIndex = (matrix[14] * 1000000) | 0;    // fix for Firefox z-buffer issues
            element.style.transform = _formatCSSTransform(matrix);
        };
    }
    else if (usePrefix) {
        _setMatrix = function(element, matrix) {
            element.style.webkitTransform = _formatCSSTransform(matrix);
        };
    }
    else {
        _setMatrix = function(element, matrix) {
            element.style.transform = _formatCSSTransform(matrix);
        };
    }

    // format origin as CSS percentage string
    function _formatCSSOrigin(origin) {
        return (100 * origin[0]) + '% ' + (100 * origin[1]) + '%';
    }

     // Directly apply given origin coordinates to the document element as the
     // appropriate webkit CSS style.
    var _setOrigin = usePrefix ? function(element, origin) {
        element.style.webkitTransformOrigin = _formatCSSOrigin(origin);
    } : function(element, origin) {
        element.style.transformOrigin = _formatCSSOrigin(origin);
    };

     // Shrink given document element until it is effectively invisible.
    var _setInvisible = usePrefix ? function(element) {
        element.style.webkitTransform = 'scale3d(0.0001,0.0001,1)';
        element.style.opacity = 0;
    } : function(element) {
        element.style.transform = 'scale3d(0.0001,0.0001,1)';
        element.style.opacity = 0;
    };

=======
>>>>>>> a9111b83
    function _xyNotEquals(a, b) {
        return (a && b) ? (a[0] !== b[0] || a[1] !== b[1]) : a !== b;
    }

    /**
     * One-time setup for an element to be ready for commits to document.
     *
     * @private
     * @method setup
     *
     * @param {ElementAllocator} allocator document element pool for this context
     */
    Surface.prototype.setup = function setup(allocator) {
        var target = allocator.allocate(this.elementType);
        if (this.elementClass) {
            if (this.elementClass instanceof Array) {
                for (var i = 0; i < this.elementClass.length; i++) {
                    target.classList.add(this.elementClass[i]);
                }
            }
            else {
                target.classList.add(this.elementClass);
            }
        }
        target.style.display = '';
<<<<<<< HEAD
        _addEventListeners.call(this, target);
        this._currTarget = target;
=======
        this.attach(target);
        this._currentTarget = target;
>>>>>>> a9111b83
        this._stylesDirty = true;
        this._classesDirty = true;
        this._sizeDirty = true;
        this._contentDirty = true;
    };

    /**
     * Apply changes from this component to the corresponding document element.
     * This includes changes to classes, styles, size, content, opacity, origin,
     * and matrix transforms.
     *
     * @private
     * @method commit
     * @param {Context} context commit context
     */
    Surface.prototype.commit = function commit(context) {
        if (!this._currentTarget) this.setup(context.allocator);
        var target = this._currentTarget;

        ElementOutput.prototype.commit.call(this, context);

        if (this._classesDirty) {
            _cleanupClasses.call(this, target);
            var classList = this.getClassList();
            for (var i = 0; i < classList.length; i++) target.classList.add(classList[i]);
            this._classesDirty = false;
        }

        if (this._stylesDirty) {
            _applyStyles.call(this, target);
            this._stylesDirty = false;
        }

        if (this._contentDirty) {
            this.deploy(target);
            this.eventHandler.emit('deploy');
            this._contentDirty = false;
        }

        if (this.size) {
            var origSize = context.size;
            size = [this.size[0], this.size[1]];
            if (size[0] === undefined && origSize[0]) size[0] = origSize[0];
            if (size[1] === undefined && origSize[1]) size[1] = origSize[1];
        }

        if (size[0] === true) size[0] = target.clientWidth;
        if (size[1] === true) size[1] = target.clientHeight;

        if (_xyNotEquals(this._size, size)) {
            if (!this._size) this._size = [0, 0];
            this._size[0] = size[0];
            this._size[1] = size[1];
            this._sizeDirty = true;
        }

<<<<<<< HEAD
        if (!matrix && this._matrix) {
            this._matrix = null;
            this._opacity = 0;
            _setInvisible(target);
            return;
        }

        if (this._opacity !== opacity) {
            this._opacity = opacity;
            target.style.opacity = (opacity >= 1) ? '0.999999' : opacity;
        }

        if (_xyNotEquals(this._origin, origin) || Transform.notEquals(this._matrix, matrix) || this._sizeDirty) {
            if (!matrix) matrix = Transform.identity;
            this._matrix = matrix;
            var aaMatrix = matrix;
            if (origin) {
                if (!this._origin) this._origin = [0, 0];
                this._origin[0] = origin[0];
                this._origin[1] = origin[1];
                aaMatrix = Transform.thenMove(matrix, [-this._size[0] * origin[0], -this._size[1] * origin[1], 0]);
                _setOrigin(target, origin);
            }
            _setMatrix(target, aaMatrix);
        }

=======
        if (this._classesDirty) {
            _cleanupClasses.call(this, target);
            var classList = this.getClassList();
            for (var i = 0; i < classList.length; i++) target.classList.add(classList[i]);
            this._classesDirty = false;
        }
        if (this._stylesDirty) {
            _applyStyles.call(this, target);
            this._stylesDirty = false;
        }
>>>>>>> a9111b83
        if (this._sizeDirty) {
            if (this._size) {
                target.style.width = (this.size && this.size[0] === true) ? '' : this._size[0] + 'px';
                target.style.height = (this.size && this.size[1] === true) ?  '' : this._size[1] + 'px';
            }
            this._sizeDirty = false;
        }
<<<<<<< HEAD
=======
        if (this._contentDirty) {
            this.deploy(target);
            this._eventOutput.emit('deploy');
            this._contentDirty = false;
        }
>>>>>>> a9111b83
    };

    /**
     *  Remove all Famous-relevant attributes from a document element.
     *    This is called by SurfaceManager's detach().
     *    This is in some sense the reverse of .deploy().
     *
     * @private
     * @method cleanup
     * @param {ElementAllocator} allocator
     */
    Surface.prototype.cleanup = function cleanup(allocator) {
        var i = 0;
        var target = this._currentTarget;
        this._eventOutput.emit('recall');
        this.recall(target);
        target.style.display = 'none';
        target.style.width = '';
        target.style.height = '';
        this._size = null;
        _cleanupStyles.call(this, target);
        var classList = this.getClassList();
        _cleanupClasses.call(this, target);
        for (i = 0; i < classList.length; i++) target.classList.remove(classList[i]);
        if (this.elementClass) {
            if (this.elementClass instanceof Array) {
                for (i = 0; i < this.elementClass.length; i++) {
                    target.classList.remove(this.elementClass[i]);
                }
            }
            else {
                target.classList.remove(this.elementClass);
            }
        }
        this.detach(target);
        this._currentTarget = null;
        allocator.deallocate(target);
    };

    /**
     * Place the document element that this component manages into the document.
     *
     * @private
     * @method deploy
     * @param {Node} target document parent of this container
     */
    Surface.prototype.deploy = function deploy(target) {
        var content = this.getContent();
        if (content instanceof Node) {
            while (target.hasChildNodes()) target.removeChild(target.firstChild);
            target.appendChild(content);
        }
        else target.innerHTML = content;
    };

    /**
     * Remove any contained document content associated with this surface
     *   from the actual document.
     *
     * @private
     * @method recall
     */
    Surface.prototype.recall = function recall(target) {
        var df = document.createDocumentFragment();
        while (target.hasChildNodes()) df.appendChild(target.firstChild);
        this.setContent(df);
    };

    /**
     *  Get the x and y dimensions of the surface.
     *
     * @method getSize
     * @param {boolean} actual return computed size rather than provided
     * @return {Array.Number} [x,y] size of surface
     */
    Surface.prototype.getSize = function getSize(actual) {
        return actual ? this._size : (this.size || this._size);
    };

    /**
     * Set x and y dimensions of the surface.
     *
     * @method setSize
     * @param {Array.Number} size as [width, height]
     */
    Surface.prototype.setSize = function setSize(size) {
        this.size = size ? [size[0], size[1]] : null;
        this._sizeDirty = true;
    };

    module.exports = Surface;
});<|MERGE_RESOLUTION|>--- conflicted
+++ resolved
@@ -8,16 +8,7 @@
  */
 
 define(function(require, exports, module) {
-<<<<<<< HEAD
-    var Entity = require('./Entity');
-    var EventHandler = require('./EventHandler');
-    var Transform = require('./Transform');
-
-    var devicePixelRatio = window.devicePixelRatio || 1;
-    var usePrefix = document.createElement('div').style.webkitTransform !== undefined;
-=======
     var ElementOutput = require('./ElementOutput');
->>>>>>> a9111b83
 
     /**
      * A base class for viewable content and event
@@ -202,83 +193,6 @@
         }
     }
 
-<<<<<<< HEAD
-    /**
-     * Return a Matrix's webkit css representation to be used with the
-     *    CSS3 -webkit-transform style.
-     *    Example: -webkit-transform: matrix3d(1,0,0,0,0,1,0,0,0,0,1,0,716,243,0,1)
-     *
-     * @method _formatCSSTransform
-     * @private
-     * @param {FamousMatrix} m matrix
-     * @return {string} matrix3d CSS style representation of the transform
-     */
-    function _formatCSSTransform(m) {
-        m[12] = Math.round(m[12] * devicePixelRatio) / devicePixelRatio;
-        m[13] = Math.round(m[13] * devicePixelRatio) / devicePixelRatio;
-
-        var result = 'matrix3d(';
-        for (var i = 0; i < 15; i++) {
-            result += (m[i] < 0.000001 && m[i] > -0.000001) ? '0,' : m[i] + ',';
-        }
-        result += m[15] + ')';
-        return result;
-    }
-
-    /**
-     * Directly apply given FamousMatrix to the document element as the
-     *   appropriate webkit CSS style.
-     *
-     * @method setMatrix
-     *
-     * @static
-     * @private
-     * @param {Element} element document element
-     * @param {FamousMatrix} matrix
-     */
-
-    var _setMatrix;
-    if (navigator.userAgent.toLowerCase().indexOf('firefox') > -1) {
-        _setMatrix = function(element, matrix) {
-            element.style.zIndex = (matrix[14] * 1000000) | 0;    // fix for Firefox z-buffer issues
-            element.style.transform = _formatCSSTransform(matrix);
-        };
-    }
-    else if (usePrefix) {
-        _setMatrix = function(element, matrix) {
-            element.style.webkitTransform = _formatCSSTransform(matrix);
-        };
-    }
-    else {
-        _setMatrix = function(element, matrix) {
-            element.style.transform = _formatCSSTransform(matrix);
-        };
-    }
-
-    // format origin as CSS percentage string
-    function _formatCSSOrigin(origin) {
-        return (100 * origin[0]) + '% ' + (100 * origin[1]) + '%';
-    }
-
-     // Directly apply given origin coordinates to the document element as the
-     // appropriate webkit CSS style.
-    var _setOrigin = usePrefix ? function(element, origin) {
-        element.style.webkitTransformOrigin = _formatCSSOrigin(origin);
-    } : function(element, origin) {
-        element.style.transformOrigin = _formatCSSOrigin(origin);
-    };
-
-     // Shrink given document element until it is effectively invisible.
-    var _setInvisible = usePrefix ? function(element) {
-        element.style.webkitTransform = 'scale3d(0.0001,0.0001,1)';
-        element.style.opacity = 0;
-    } : function(element) {
-        element.style.transform = 'scale3d(0.0001,0.0001,1)';
-        element.style.opacity = 0;
-    };
-
-=======
->>>>>>> a9111b83
     function _xyNotEquals(a, b) {
         return (a && b) ? (a[0] !== b[0] || a[1] !== b[1]) : a !== b;
     }
@@ -304,13 +218,8 @@
             }
         }
         target.style.display = '';
-<<<<<<< HEAD
-        _addEventListeners.call(this, target);
-        this._currTarget = target;
-=======
         this.attach(target);
         this._currentTarget = target;
->>>>>>> a9111b83
         this._stylesDirty = true;
         this._classesDirty = true;
         this._sizeDirty = true;
@@ -346,7 +255,7 @@
 
         if (this._contentDirty) {
             this.deploy(target);
-            this.eventHandler.emit('deploy');
+            this._eventOutput.emit('deploy');
             this._contentDirty = false;
         }
 
@@ -367,34 +276,6 @@
             this._sizeDirty = true;
         }
 
-<<<<<<< HEAD
-        if (!matrix && this._matrix) {
-            this._matrix = null;
-            this._opacity = 0;
-            _setInvisible(target);
-            return;
-        }
-
-        if (this._opacity !== opacity) {
-            this._opacity = opacity;
-            target.style.opacity = (opacity >= 1) ? '0.999999' : opacity;
-        }
-
-        if (_xyNotEquals(this._origin, origin) || Transform.notEquals(this._matrix, matrix) || this._sizeDirty) {
-            if (!matrix) matrix = Transform.identity;
-            this._matrix = matrix;
-            var aaMatrix = matrix;
-            if (origin) {
-                if (!this._origin) this._origin = [0, 0];
-                this._origin[0] = origin[0];
-                this._origin[1] = origin[1];
-                aaMatrix = Transform.thenMove(matrix, [-this._size[0] * origin[0], -this._size[1] * origin[1], 0]);
-                _setOrigin(target, origin);
-            }
-            _setMatrix(target, aaMatrix);
-        }
-
-=======
         if (this._classesDirty) {
             _cleanupClasses.call(this, target);
             var classList = this.getClassList();
@@ -405,7 +286,6 @@
             _applyStyles.call(this, target);
             this._stylesDirty = false;
         }
->>>>>>> a9111b83
         if (this._sizeDirty) {
             if (this._size) {
                 target.style.width = (this.size && this.size[0] === true) ? '' : this._size[0] + 'px';
@@ -413,14 +293,11 @@
             }
             this._sizeDirty = false;
         }
-<<<<<<< HEAD
-=======
         if (this._contentDirty) {
             this.deploy(target);
             this._eventOutput.emit('deploy');
             this._contentDirty = false;
         }
->>>>>>> a9111b83
     };
 
     /**
