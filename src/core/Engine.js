--- conflicted
+++ resolved
@@ -28,11 +28,7 @@
   var ElementAllocator = require('./ElementAllocator');
   var EventHandler = require('./EventHandler');
   var OptionsManager = require('./OptionsManager');
-<<<<<<< HEAD
   var DOMBuffer = require('./DOMBuffer');
-
-=======
-  var Utility = require('../utilities/Utility');
 
   /* Precise function for comparing time stamps*/
   var getTime = (typeof window !== 'undefined' && window.performance && window.performance.now) ?
@@ -42,7 +38,7 @@
     : function() {
       return Date.now();
     };
->>>>>>> 1f777f9e
+
 
   var Engine = {};
 
