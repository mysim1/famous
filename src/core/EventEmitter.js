--- conflicted
+++ resolved
@@ -64,23 +64,12 @@
     return this;
   };
 
-    /**
+  /**
    * Listens once
    * @param type
    * @param handler
    * @returns {Mocked Promise}
    */
-<<<<<<< HEAD
-  EventEmitter.prototype.once = function once(type, handler, listenUpstream) {
-    if(!listenUpstream)
-    return new Promise((resolve) => {
-      return this.on(type, function onceWrapper() {
-        this.removeListener(type, onceWrapper);
-        handler.apply(this._owner,arguments);
-        resolve(...arguments);
-      }, this);
-    });
-=======
   EventEmitter.prototype.once = function once(type, handler) {
     var resolvers = [], resolveValue, isResolved = false;
     var promise = {then: function(resolveFunction){
@@ -101,7 +90,6 @@
     }, this);
 
     return promise;
->>>>>>> ddd90463
   };
 
   /**
