--- conflicted
+++ resolved
@@ -7,556 +7,550 @@
  * @copyright Famous Industries, Inc. 2015
  */
 
-define(function(require, exports, module) {
-    var ElementOutput = require('./ElementOutput');
-    var DOMBuffer = require('./DOMBuffer');
-
-    /**
-     * A base class for viewable content and event
-     *   targets inside a Famo.us application, containing a renderable document
-     *   fragment. Like an HTML div, it can accept internal markup,
-     *   properties, classes, and handle events.
-     *
-     * @class Surface
-     * @constructor
-     *
-     * @param {Object} [options] default option overrides
-     * @param {Array.Number} [options.size] [width, height] in pixels
-     * @param {Array.string} [options.classes] CSS classes to set on target div
-     * @param {Array} [options.properties] string dictionary of CSS properties to set on target div
-     * @param {Array} [options.attributes] string dictionary of HTML attributes to set on target div
-     * @param {string} [options.content] inner (HTML) content of surface
-     */
-    function Surface(options) {
-        ElementOutput.call(this);
-
-        this.options = {};
-
-        this.properties = {};
-        this.attributes = {};
-        this.content = '';
-        this.classList = [];
-        this.size = null;
-
-        this._classesDirty = true;
-        this._stylesDirty = true;
-        this._attributesDirty = true;
-        this._sizeDirty = true;
-        this._contentDirty = true;
-        this._trueSizeCheck = true;
-
-        this._dirtyClasses = [];
-        this._dirtyAttributes = [];
-
-        if (options) this.setOptions(options);
-
-        this._currentTarget = null;
-    }
-    Surface.prototype = Object.create(ElementOutput.prototype);
-    Surface.prototype.constructor = Surface;
-    Surface.prototype.elementType = 'div';
-    Surface.prototype.elementClass = 'famous-surface';
-
-    /**
-     * Set HTML attributes on this Surface. Note that this will cause
-     *    dirtying and thus re-rendering, even if values do not change.
-     *
-     * @method setAttributes
-    * @param {Object} attributes property dictionary of "key" => "value"
-     */
-    Surface.prototype.setAttributes = function setAttributes(attributes) {
-        for (var n in attributes) {
-            if (n === 'style') throw new Error('Cannot set styles via "setAttributes" as it will break Famo.us.  Use "setProperties" instead.');
-            this.attributes[n] = attributes[n];
-            /* Remove the attribute that is about to be removed, if applicable */
-            var attributeToBeRemovedIndex = this._dirtyAttributes.indexOf(n);
-            if(attributeToBeRemovedIndex !== -1){
-              this._dirtyAttributes.splice(attributeToBeRemovedIndex, 1);
+define(function (require, exports, module) {
+  var ElementOutput = require('./ElementOutput');
+  var DOMBuffer = require('./DOMBuffer');
+
+  /**
+   * A base class for viewable content and event
+   *   targets inside a Famo.us application, containing a renderable document
+   *   fragment. Like an HTML div, it can accept internal markup,
+   *   properties, classes, and handle events.
+   *
+   * @class Surface
+   * @constructor
+   *
+   * @param {Object} [options] default option overrides
+   * @param {Array.Number} [options.size] [width, height] in pixels
+   * @param {Array.string} [options.classes] CSS classes to set on target div
+   * @param {Array} [options.properties] string dictionary of CSS properties to set on target div
+   * @param {Array} [options.attributes] string dictionary of HTML attributes to set on target div
+   * @param {string} [options.content] inner (HTML) content of surface
+   */
+  function Surface(options) {
+    ElementOutput.call(this);
+
+    this.options = {};
+
+    this.properties = {};
+    this.attributes = {};
+    this.content = '';
+    this.classList = [];
+    this.size = null;
+
+    this._classesDirty = true;
+    this._stylesDirty = true;
+    this._attributesDirty = true;
+    this._sizeDirty = true;
+    this._contentDirty = true;
+    this._trueSizeCheck = true;
+
+    this._dirtyClasses = [];
+    this._dirtyAttributes = [];
+
+    if (options) this.setOptions(options);
+
+    this._currentTarget = null;
+  }
+
+  Surface.prototype = Object.create(ElementOutput.prototype);
+  Surface.prototype.constructor = Surface;
+  Surface.prototype.elementType = 'div';
+  Surface.prototype.elementClass = 'famous-surface';
+
+  /**
+   * Set HTML attributes on this Surface. Note that this will cause
+   *    dirtying and thus re-rendering, even if values do not change.
+   *
+   * @method setAttributes
+   * @param {Object} attributes property dictionary of "key" => "value"
+   */
+  Surface.prototype.setAttributes = function setAttributes(attributes) {
+    for (var n in attributes) {
+      if (n === 'style') throw new Error('Cannot set styles via "setAttributes" as it will break Famo.us.  Use "setProperties" instead.');
+      this.attributes[n] = attributes[n];
+      /* Remove the attribute that is about to be removed, if applicable */
+      var attributeToBeRemovedIndex = this._dirtyAttributes.indexOf(n);
+      if (attributeToBeRemovedIndex !== -1) {
+        this._dirtyAttributes.splice(attributeToBeRemovedIndex, 1);
+      }
+    }
+    this._attributesDirty = true;
+  };
+
+  /**
+   * Get HTML attributes on this Surface.
+   *
+   * @method getAttributes
+   *
+   * @return {Object} Dictionary of this Surface's attributes.
+   */
+  Surface.prototype.getAttributes = function getAttributes() {
+    return this.attributes;
+  };
+
+  /**
+   * Removes existing attributes from this Surface (e.g. needed for 'disabled').
+   * @method removeAttributes
+   * @param {Array} attributes List of attribute names to remove
+   */
+  Surface.prototype.removeAttributes = function removeAttributes(attributes) {
+    for (var index in attributes) {
+      var name = attributes[index];
+      delete this.attributes[name];
+      this._dirtyAttributes.push(name);
+    }
+    this._attributesDirty = true;
+  };
+
+  /**
+   * Set CSS-style properties on this Surface. Note that this will cause
+   *    dirtying and thus re-rendering, even if values do not change.
+   *
+   * @method setProperties
+   * @chainable
+   * @param {Object} properties property dictionary of "key" => "value"
+   */
+  Surface.prototype.setProperties = function setProperties(properties) {
+    for (var n in properties) {
+      this.properties[n] = properties[n];
+    }
+    this._stylesDirty = true;
+    return this;
+  };
+
+  /**
+   * Get CSS-style properties on this Surface.
+   *
+   * @method getProperties
+   *
+   * @return {Object} Dictionary of this Surface's properties.
+   */
+  Surface.prototype.getProperties = function getProperties() {
+    return this.properties;
+  };
+
+  /**
+   * Add CSS-style class to the list of classes on this Surface. Note
+   *   this will map directly to the HTML property of the actual
+   *   corresponding rendered <div>.
+   *
+   * @method addClass
+   * @chainable
+   * @param {string} className name of class to add
+   */
+  Surface.prototype.addClass = function addClass(className) {
+    if (this.classList.indexOf(className) < 0) {
+      this.classList.push(className);
+      this._classesDirty = true;
+    }
+    return this;
+  };
+
+  /**
+   * Remove CSS-style class from the list of classes on this Surface.
+   *   Note this will map directly to the HTML property of the actual
+   *   corresponding rendered <div>.
+   *
+   * @method removeClass
+   * @chainable
+   * @param {string} className name of class to remove
+   */
+  Surface.prototype.removeClass = function removeClass(className) {
+    var i = this.classList.indexOf(className);
+    if (i >= 0) {
+      this._dirtyClasses.push(this.classList.splice(i, 1)[0]);
+      this._classesDirty = true;
+    }
+    return this;
+  };
+
+  /**
+   * Toggle CSS-style class from the list of classes on this Surface.
+   *   Note this will map directly to the HTML property of the actual
+   *   corresponding rendered <div>.
+   *
+   * @method toggleClass
+   * @param {string} className name of class to toggle
+   */
+  Surface.prototype.toggleClass = function toggleClass(className) {
+    var i = this.classList.indexOf(className);
+    if (i >= 0) {
+      this.removeClass(className);
+    } else {
+      this.addClass(className);
+    }
+    return this;
+  };
+
+  /**
+   * Reset class list to provided dictionary.
+   * @method setClasses
+   * @chainable
+   * @param {Array.string} classList
+   */
+  Surface.prototype.setClasses = function setClasses(classList) {
+    var i = 0;
+    var removal = [];
+    for (i = 0; i < this.classList.length; i++) {
+      if (classList.indexOf(this.classList[i]) < 0) removal.push(this.classList[i]);
+    }
+    for (i = 0; i < removal.length; i++) this.removeClass(removal[i]);
+    // duplicates are already checked by addClass()
+    for (i = 0; i < classList.length; i++) this.addClass(classList[i]);
+    return this;
+  };
+
+  /**
+   * Get array of CSS-style classes attached to this div.
+   *
+   * @method getClasslist
+   * @return {Array.string} array of class names
+   */
+  Surface.prototype.getClassList = function getClassList() {
+    return this.classList;
+  };
+
+  /**
+   * Set or overwrite inner (HTML) content of this surface. Note that this
+   *    causes a re-rendering if the content has changed.
+   *
+   * @method setContent
+   * @chainable
+   * @param {string|Document Fragment} content HTML content
+   */
+  Surface.prototype.setContent = function setContent(content) {
+    if (this.content !== content) {
+      this.content = content;
+      this._contentDirty = true;
+    }
+    return this;
+  };
+
+  /**
+   * Return inner (HTML) content of this surface.
+   *
+   * @method getContent
+   *
+   * @return {string} inner (HTML) content
+   */
+  Surface.prototype.getContent = function getContent() {
+    return this.content;
+  };
+
+  /**
+   * Set options for this surface
+   *
+   * @method setOptions
+   * @chainable
+   * @param {Object} [options] overrides for default options.  See constructor.
+   */
+  Surface.prototype.setOptions = function setOptions(options) {
+    if (options.size) this.setSize(options.size);
+    if (options.classes) this.setClasses(options.classes);
+    if (options.properties) this.setProperties(options.properties);
+    if (options.attributes) this.setAttributes(options.attributes);
+    if (options.content) this.setContent(options.content);
+    return this;
+  };
+
+  //  Apply to document all changes from removeClass() since last setup().
+  function _cleanupClasses(target) {
+    for (var i = 0; i < this._dirtyClasses.length; i++) DOMBuffer.removeFromObject(target.classList, this._dirtyClasses[i]);
+    this._dirtyClasses = [];
+  }
+
+  // Apply values of all Famous-managed styles to the document element.
+  //  These will be deployed to the document on call to #setup().
+  function _applyStyles(target) {
+    for (var n in this.properties) {
+      DOMBuffer.assignProperty(target.style, n, this.properties[n]);
+    }
+  }
+
+  // Clear all Famous-managed styles from the document element.
+  // These will be deployed to the document on call to #setup().
+  function _cleanupStyles(target) {
+    for (var n in this.properties) {
+      DOMBuffer.assignProperty(target.style, n, '');
+    }
+  }
+
+  //  Apply values of all Famous-managed attributes to the document element.
+  //  These will be deployed to the document on call to #setup().
+  function _applyAttributes(target) {
+    for (var n in this.attributes) {
+      DOMBuffer.setAttribute(target, n, this.attributes[n]);
+    }
+    for (var index in this._dirtyAttributes) {
+      var name = this._dirtyAttributes[index];
+      DOMBuffer.removeAttribute(target, name);
+      this._dirtyAttributes.shift();
+    }
+  }
+
+  // Clear all Famous-managed attributes from the document element.
+  // These will be deployed to the document on call to #setup().
+  function _cleanupAttributes(target) {
+    for (var n in this.attributes) {
+      DOMBuffer.removeAttribute(target, n);
+    }
+  }
+
+  function _xyNotEquals(a, b) {
+    return (a && b) ? (a[0] !== b[0] || a[1] !== b[1]) : a !== b;
+  }
+
+  /**
+   * One-time setup for an element to be ready for commits to document.
+   *
+   * @private
+   * @method setup
+   *
+   * @param {ElementAllocator} allocator document element pool for this context
+   */
+  Surface.prototype.setup = function setup(allocator) {
+    var target = this.allocate(allocator);
+    if (this.elementClass) {
+      if (this.elementClass instanceof Array) {
+        for (var i = 0; i < this.elementClass.length; i++) {
+          DOMBuffer.addToObject(target.classList, this.elementClass[i]);
+        }
+      }
+      else {
+        DOMBuffer.addToObject(target.classList, this.elementClass);
+      }
+    }
+    DOMBuffer.assignProperty(target.style, 'display', '');
+    this.attach(target);
+    this._opacity = null;
+    this._currentTarget = target;
+    this._stylesDirty = true;
+    this._classesDirty = true;
+    this._attributesDirty = true;
+    this._sizeDirty = true;
+    this._contentDirty = true;
+    this._originDirty = true;
+    this._transformDirty = true;
+  };
+
+  Surface.prototype.deallocate = function deallocate(allocator, target) {
+    return allocator.deallocate(target);
+  };
+
+  Surface.prototype.allocate = function allocate(allocator) {
+    return allocator.allocate({ type: this.elementType });
+  };
+
+  /**
+   * Apply changes from this component to the corresponding document element.
+   * This includes changes to classes, styles, size, content, opacity, origin,
+   * and matrix transforms.
+   *
+   * @private
+   * @method commit
+   * @param {Context} context commit context
+   */
+  Surface.prototype.commit = function commit(context) {
+    if (!this._currentTarget) this.setup(context.allocator);
+    var target = this._currentTarget;
+    var size = context.size;
+
+    if (this._classesDirty) {
+      _cleanupClasses.call(this, target);
+      var classList = this.getClassList();
+      for (var i = 0; i < classList.length; i++) DOMBuffer.addToObject(target.classList, classList[i]);
+      this._classesDirty = false;
+      this._trueSizeCheck = true;
+    }
+
+    if (this._stylesDirty) {
+      _applyStyles.call(this, target);
+      this._stylesDirty = false;
+      this._trueSizeCheck = true;
+    }
+
+    if (this._attributesDirty) {
+      _applyAttributes.call(this, target);
+      this._attributesDirty = false;
+      this._trueSizeCheck = true;
+    }
+
+    if (this.size) {
+      var origSize = context.size;
+      size = [this.size[0], this.size[1]];
+      if (size[0] === undefined) size[0] = origSize[0];
+      if (size[1] === undefined) size[1] = origSize[1];
+      if (size[0] === true || size[1] === true) {
+        if (size[0] === true) {
+          if (this._trueSizeCheck) {
+            var width = target.offsetWidth;
+            if (this._size && this._size[0] !== width) {
+              this._size[0] = width;
+              this._sizeDirty = true;
             }
+            size[0] = width;
+          } else {
+            if (this._size) size[0] = this._size[0];
+          }
         }
-        this._attributesDirty = true;
-    };
-
-    /**
-     * Get HTML attributes on this Surface.
-     *
-     * @method getAttributes
-     *
-     * @return {Object} Dictionary of this Surface's attributes.
-     */
-    Surface.prototype.getAttributes = function getAttributes() {
-        return this.attributes;
-    };
-
-    /**
-     * Removes existing attributes from this Surface (e.g. needed for 'disabled').
-     * @method removeAttributes
-     * @param {Array} attributes List of attribute names to remove
-     */
-    Surface.prototype.removeAttributes = function removeAttributes(attributes) {
-        for(var index in attributes) {
-            var name = attributes[index];
-            delete this.attributes[name];
-            this._dirtyAttributes.push(name);
+        if (size[1] === true) {
+          if (this._trueSizeCheck) {
+            var height = target.offsetHeight;
+            if (this._size && this._size[1] !== height) {
+              this._size[1] = height;
+              this._sizeDirty = true;
+            }
+            size[1] = height;
+          } else {
+            if (this._size) size[1] = this._size[1];
+          }
         }
-        this._attributesDirty = true;
-    };
-
-    /**
-     * Set CSS-style properties on this Surface. Note that this will cause
-     *    dirtying and thus re-rendering, even if values do not change.
-     *
-     * @method setProperties
-     * @chainable
-     * @param {Object} properties property dictionary of "key" => "value"
-     */
-    Surface.prototype.setProperties = function setProperties(properties) {
-        for (var n in properties) {
-            this.properties[n] = properties[n];
+        this._trueSizeCheck = false;
+      }
+    }
+
+    if (_xyNotEquals(this._size, size)) {
+      if (!this._size) this._size = [0, 0];
+      this._size[0] = size[0];
+      this._size[1] = size[1];
+
+      this._sizeDirty = true;
+    }
+
+    if (this._sizeDirty) {
+      if (this._size) {
+        var resolvedWidth = this.size && this.size[0] === true || this._size[0] === true ? '' : this._size[0] + 'px';
+        var resolvedHeight = this.size && this.size[1] === true || this._size[1] === true ? '' : this._size[1] + 'px';
+        DOMBuffer.assignProperty(target.style, 'width', resolvedWidth);
+        DOMBuffer.assignProperty(target.style, 'height', resolvedHeight);
+      }
+
+      this._eventOutput.emit('resize');
+    }
+
+    if (this._contentDirty) {
+      this.deploy(target);
+      this._eventOutput.emit('deploy');
+      this._contentDirty = false;
+      this._trueSizeCheck = true;
+    }
+
+    ElementOutput.prototype.commit.call(this, context);
+  };
+
+  /**
+   *  Remove all Famous-relevant attributes from a document element.
+   *    This is called by SurfaceManager's detach().
+   *    This is in some sense the reverse of .deploy().
+   *
+   * @private
+   * @method cleanup
+   * @param {ElementAllocator} allocator
+   */
+  Surface.prototype.cleanup = function cleanup(allocator) {
+    /* If clean-up done twice, return. This happens when a surface is cleaned up from
+     * one context (e.g. group) and needs to be removed from another context that used to
+     * display this surface. */
+    if (!this._currentTarget) {
+      return;
+    }
+    var i = 0;
+    var target = this._currentTarget;
+    this._eventOutput.emit('recall');
+    this.recall(target);
+    DOMBuffer.assignProperty(target.style, 'display', 'none');
+    DOMBuffer.assignProperty(target.style, 'opacity', '');
+    DOMBuffer.assignProperty(target.style, 'width', '');
+    DOMBuffer.assignProperty(target.style, 'height', '');
+    _cleanupStyles.call(this, target);
+    _cleanupAttributes.call(this, target);
+    var classList = this.getClassList();
+    _cleanupClasses.call(this, target);
+    for (i = 0; i < classList.length; i++) target.classList.remove(classList[i]);
+    if (this.elementClass) {
+      if (this.elementClass instanceof Array) {
+        for (i = 0; i < this.elementClass.length; i++) {
+          DOMBuffer.removeFromObject(target.classList, this.elementClass[i]);
         }
-        this._stylesDirty = true;
-        return this;
-    };
-
-    /**
-     * Get CSS-style properties on this Surface.
-     *
-     * @method getProperties
-     *
-     * @return {Object} Dictionary of this Surface's properties.
-     */
-    Surface.prototype.getProperties = function getProperties() {
-        return this.properties;
-    };
-
-    /**
-     * Add CSS-style class to the list of classes on this Surface. Note
-     *   this will map directly to the HTML property of the actual
-     *   corresponding rendered <div>.
-     *
-     * @method addClass
-     * @chainable
-     * @param {string} className name of class to add
-     */
-    Surface.prototype.addClass = function addClass(className) {
-        if (this.classList.indexOf(className) < 0) {
-            this.classList.push(className);
-            this._classesDirty = true;
-        }
-        return this;
-    };
-
-    /**
-     * Remove CSS-style class from the list of classes on this Surface.
-     *   Note this will map directly to the HTML property of the actual
-     *   corresponding rendered <div>.
-     *
-     * @method removeClass
-     * @chainable
-     * @param {string} className name of class to remove
-     */
-    Surface.prototype.removeClass = function removeClass(className) {
-        var i = this.classList.indexOf(className);
-        if (i >= 0) {
-            this._dirtyClasses.push(this.classList.splice(i, 1)[0]);
-            this._classesDirty = true;
-        }
-        return this;
-    };
-
-    /**
-     * Toggle CSS-style class from the list of classes on this Surface.
-     *   Note this will map directly to the HTML property of the actual
-     *   corresponding rendered <div>.
-     *
-     * @method toggleClass
-     * @param {string} className name of class to toggle
-     */
-    Surface.prototype.toggleClass = function toggleClass(className) {
-        var i = this.classList.indexOf(className);
-        if (i >= 0) {
-            this.removeClass(className);
-        } else {
-            this.addClass(className);
-        }
-        return this;
-    };
-
-    /**
-     * Reset class list to provided dictionary.
-     * @method setClasses
-     * @chainable
-     * @param {Array.string} classList
-     */
-    Surface.prototype.setClasses = function setClasses(classList) {
-        var i = 0;
-        var removal = [];
-        for (i = 0; i < this.classList.length; i++) {
-            if (classList.indexOf(this.classList[i]) < 0) removal.push(this.classList[i]);
-        }
-        for (i = 0; i < removal.length; i++) this.removeClass(removal[i]);
-        // duplicates are already checked by addClass()
-        for (i = 0; i < classList.length; i++) this.addClass(classList[i]);
-        return this;
-    };
-
-    /**
-     * Get array of CSS-style classes attached to this div.
-     *
-     * @method getClasslist
-     * @return {Array.string} array of class names
-     */
-    Surface.prototype.getClassList = function getClassList() {
-        return this.classList;
-    };
-
-    /**
-     * Set or overwrite inner (HTML) content of this surface. Note that this
-     *    causes a re-rendering if the content has changed.
-     *
-     * @method setContent
-     * @chainable
-     * @param {string|Document Fragment} content HTML content
-     */
-    Surface.prototype.setContent = function setContent(content) {
-        if (this.content !== content) {
-            this.content = content;
-            this._contentDirty = true;
-        }
-        return this;
-    };
-
-    /**
-     * Return inner (HTML) content of this surface.
-     *
-     * @method getContent
-     *
-     * @return {string} inner (HTML) content
-     */
-    Surface.prototype.getContent = function getContent() {
-        return this.content;
-    };
-
-    /**
-     * Set options for this surface
-     *
-     * @method setOptions
-     * @chainable
-     * @param {Object} [options] overrides for default options.  See constructor.
-     */
-    Surface.prototype.setOptions = function setOptions(options) {
-        if (options.size) this.setSize(options.size);
-        if (options.classes) this.setClasses(options.classes);
-        if (options.properties) this.setProperties(options.properties);
-        if (options.attributes) this.setAttributes(options.attributes);
-        if (options.content) this.setContent(options.content);
-        return this;
-    };
-
-    //  Apply to document all changes from removeClass() since last setup().
-    function _cleanupClasses(target) {
-        for (var i = 0; i < this._dirtyClasses.length; i++) DOMBuffer.removeFromObject(target.classList, this._dirtyClasses[i]);
-        this._dirtyClasses = [];
-    }
-
-    // Apply values of all Famous-managed styles to the document element.
-    //  These will be deployed to the document on call to #setup().
-    function _applyStyles(target) {
-        for (var n in this.properties) {
-            DOMBuffer.assignProperty(target.style, n, this.properties[n]);
-        }
-    }
-
-    // Clear all Famous-managed styles from the document element.
-    // These will be deployed to the document on call to #setup().
-    function _cleanupStyles(target) {
-        for (var n in this.properties) {
-            DOMBuffer.assignProperty(target.style, n, '');
-        }
-    }
-
-    //  Apply values of all Famous-managed attributes to the document element.
-    //  These will be deployed to the document on call to #setup().
-    function _applyAttributes(target) {
-        for (var n in this.attributes) {
-            DOMBuffer.setAttribute(target, n, this.attributes[n]);
-        }
-        for (var index in this._dirtyAttributes) {
-            var name = this._dirtyAttributes[index];
-            DOMBuffer.removeAttribute(target, name);
-            this._dirtyAttributes.shift();
-        }
-    }
-
-    // Clear all Famous-managed attributes from the document element.
-    // These will be deployed to the document on call to #setup().
-    function _cleanupAttributes(target) {
-        for (var n in this.attributes) {
-            DOMBuffer.removeAttribute(target, n);
-        }
-    }
-
-    function _xyNotEquals(a, b) {
-        return (a && b) ? (a[0] !== b[0] || a[1] !== b[1]) : a !== b;
-    }
-
-    /**
-     * One-time setup for an element to be ready for commits to document.
-     *
-     * @private
-     * @method setup
-     *
-     * @param {ElementAllocator} allocator document element pool for this context
-     */
-    Surface.prototype.setup = function setup(allocator) {
-        var target =  this.allocate(allocator);
-        if (this.elementClass) {
-            if (this.elementClass instanceof Array) {
-                for (var i = 0; i < this.elementClass.length; i++) {
-                    DOMBuffer.addToObject(target.classList, this.elementClass[i]);
-                }
-            }
-            else {
-              DOMBuffer.addToObject(target.classList, this.elementClass);
-            }
-        }
-        DOMBuffer.assignProperty(target.style, 'display', '');
-        this.attach(target);
-        this._opacity = null;
-        this._currentTarget = target;
-        this._stylesDirty = true;
-        this._classesDirty = true;
-        this._attributesDirty = true;
-        this._sizeDirty = true;
-        this._contentDirty = true;
-        this._originDirty = true;
-        this._transformDirty = true;
-    };
-
-  Surface.prototype.deallocate = function deallocate(allocator, target){
-    return allocator.deallocate(target);
-  };
-
-  Surface.prototype.allocate = function allocate(allocator){
-    return allocator.allocate({type: this.elementType});
-  };
-
-    /**
-     * Apply changes from this component to the corresponding document element.
-     * This includes changes to classes, styles, size, content, opacity, origin,
-     * and matrix transforms.
-     *
-     * @private
-     * @method commit
-     * @param {Context} context commit context
-     */
-    Surface.prototype.commit = function commit(context) {
-        if (!this._currentTarget) this.setup(context.allocator);
-        var target = this._currentTarget;
-        var size = context.size;
-
-        if (this._classesDirty) {
-            _cleanupClasses.call(this, target);
-            var classList = this.getClassList();
-            for (var i = 0; i < classList.length; i++) DOMBuffer.addToObject(target.classList, classList[i]);
-            this._classesDirty = false;
-            this._trueSizeCheck = true;
-        }
-
-        if (this._stylesDirty) {
-            _applyStyles.call(this, target);
-            this._stylesDirty = false;
-            this._trueSizeCheck = true;
-        }
-
-        if (this._attributesDirty) {
-            _applyAttributes.call(this, target);
-            this._attributesDirty = false;
-            this._trueSizeCheck = true;
-        }
-
-        if (this.size) {
-            var origSize = context.size;
-            size = [this.size[0], this.size[1]];
-            if (size[0] === undefined) size[0] = origSize[0];
-            if (size[1] === undefined) size[1] = origSize[1];
-            if (size[0] === true || size[1] === true) {
-                if (size[0] === true){
-                    if (this._trueSizeCheck) {
-                        var width = target.offsetWidth;
-                        if (this._size && this._size[0] !== width) {
-                            this._size[0] = width;
-                            this._sizeDirty = true;
-                        }
-                        size[0] = width;
-                    } else {
-                        if (this._size) size[0] = this._size[0];
-                    }
-                }
-                if (size[1] === true){
-                    if (this._trueSizeCheck ) {
-                        var height = target.offsetHeight;
-                        if (this._size && this._size[1] !== height) {
-                            this._size[1] = height;
-                            this._sizeDirty = true;
-                        }
-                        size[1] = height;
-                    } else {
-                        if (this._size) size[1] = this._size[1];
-                    }
-                }
-                this._trueSizeCheck = false;
-            }
-        }
-
-        if (_xyNotEquals(this._size, size)) {
-            if (!this._size) this._size = [0, 0];
-            this._size[0] = size[0];
-            this._size[1] = size[1];
-
-            this._sizeDirty = true;
-        }
-
-        if (this._sizeDirty) {
-            if (this._size) {
-              var resolvedWidth = this.size && this.size[0] === true  || this._size[0] === true ? '' : this._size[0] + 'px';
-              var resolvedHeight = this.size && this.size[1] === true || this._size[1] === true ? '' : this._size[1] + 'px';
-              DOMBuffer.assignProperty(target.style, 'width', resolvedWidth);
-              DOMBuffer.assignProperty(target.style, 'height', resolvedHeight);
-            }
-
-            this._eventOutput.emit('resize');
-        }
-
-        if (this._contentDirty) {
-            this.deploy(target);
-            this._eventOutput.emit('deploy');
-            this._contentDirty = false;
-            this._trueSizeCheck = true;
-        }
-
-        ElementOutput.prototype.commit.call(this, context);
-    };
-
-    /**
-     *  Remove all Famous-relevant attributes from a document element.
-     *    This is called by SurfaceManager's detach().
-     *    This is in some sense the reverse of .deploy().
-     *
-     * @private
-     * @method cleanup
-     * @param {ElementAllocator} allocator
-     */
-    Surface.prototype.cleanup = function cleanup(allocator) {
-        /* If clean-up done twice, return. This happens when a surface is cleaned up from
-         * one context (e.g. group) and needs to be removed from another context that used to
-         * display this surface. */
-        if(!this._currentTarget){
-            return;
-        }
-        var i = 0;
-        var target = this._currentTarget;
-        this._eventOutput.emit('recall');
-        this.recall(target);
-        DOMBuffer.assignProperty(target.style, 'display', 'none');
-        DOMBuffer.assignProperty(target.style, 'opacity', '');
-        DOMBuffer.assignProperty(target.style, 'width', '');
-        DOMBuffer.assignProperty(target.style, 'height', '');
-        _cleanupStyles.call(this, target);
-        _cleanupAttributes.call(this, target);
-        var classList = this.getClassList();
-        _cleanupClasses.call(this, target);
-        for (i = 0; i < classList.length; i++) target.classList.remove(classList[i]);
-        if (this.elementClass) {
-            if (this.elementClass instanceof Array) {
-                for (i = 0; i < this.elementClass.length; i++) {
-                  DOMBuffer.removeFromObject(target.classList, this.elementClass[i]);
-                }
-            }
-            else {
-              DOMBuffer.removeFromObject(target.classList, this.elementClass);
-            }
-        }
-        this.detach(target);
-        this._currentTarget = null;
-        this.deallocate(allocator, target);
-    };
-
-    /**
-     * Place the document element that this component manages into the document.
-     *
-     * @private
-     * @method deploy
-     * @param {Node} target document parent of this container
-     */
-    Surface.prototype.deploy = function deploy(target) {
-      var content = this.getContent();
-      if (content instanceof Node) {
-        var children = target.childNodes || [];
-        //TODO Confirm that this works
-        for(var i = 0;i< children.length; i++){
-          DOMBuffer.removeChild(target, children[i]);
-        }
-        DOMBuffer.appendChild(target, content);
+      }
+      else {
+        DOMBuffer.removeFromObject(target.classList, this.elementClass);
+      }
+    }
+    this.detach(target);
+    this._currentTarget = null;
+    this.deallocate(allocator, target);
+  };
+
+  /**
+   * Place the document element that this component manages into the document.
+   *
+   * @private
+   * @method deploy
+   * @param {Node} target document parent of this container
+   */
+  Surface.prototype.deploy = function deploy(target) {
+    var content = this.getContent();
+
+    if (content instanceof Node) {
+      var children = target.childNodes || [];
+      //TODO Confirm that this works
+      for (var i = 0; i < children.length; i++) {
+        DOMBuffer.removeChild(target, children[i]);
+      }
+      DOMBuffer.appendChild(target, content);
+    } else {
+      /* textContent proved to be faster than innerHTML: https://jsperf.com/innerhtml-vs-textcontent-with-checks/1 */
+      if (content && content.includes && content.includes('<')) {
+        DOMBuffer.assignProperty(target, 'innerHTML', content);
       } else {
-<<<<<<< HEAD
-        /* textContent proved to be faster than innerHTML: https://jsperf.com/innerhtml-vs-textcontent-with-checks/1 */
-        if(content.includes('<')){
-          DOMBuffer.assignProperty(target, 'innerHTML', content);
-=======
-
-        /* textContent proved to be faster than innerHTML: https://jsperf.com/innerhtml-vs-textcontent-with-checks/1 */
-        if(content && content.includes && content.includes('<')){
-          target.innerHTML = content;
->>>>>>> d0205e61
-        } else {
-          DOMBuffer.assignProperty(target, 'textContent', content);
-        }
-      }
-
-    };
-
-
-      /**
-       * FIX for famous-bug: https://github.com/Famous/famous/issues/673
-       *
-       * There is a bug in recall which causes the latest setContent()
-       * call to be ignored, if the element is removed from the DOM in
-       * the next render-cycle.
-       */
-      Surface.prototype.recall = function recall(target) {
-          var df = document.createDocumentFragment();
-          var children = target.childNodes || [];
-          //TODO Confirm that this works
-          for(var i = 0;i< children.length; i++){
-            DOMBuffer.appendChild(df, children[i]);
-          }
-          this._contentDirty = true;
-
-      };
-
-    /**
-     *  Get the x and y dimensions of the surface.
-     *
-     * @method getSize
-     * @return {Array.Number} [x,y] size of surface
-     */
-    Surface.prototype.getSize = function getSize() {
-        return this._size ? this._size : this.size;
-    };
-
-    /**
-     * Set x and y dimensions of the surface.
-     *
-     * @method setSize
-     * @chainable
-     * @param {Array.Number} size as [width, height]
-     */
-    Surface.prototype.setSize = function setSize(size) {
-        this.size = size ? [size[0], size[1]] : null;
-        this._sizeDirty = true;
-        return this;
-    };
-
-    module.exports = Surface;
+        DOMBuffer.assignProperty(target, 'textContent', content);
+      }
+    }
+
+  };
+
+  /**
+   * FIX for famous-bug: https://github.com/Famous/famous/issues/673
+   *
+   * There is a bug in recall which causes the latest setContent()
+   * call to be ignored, if the element is removed from the DOM in
+   * the next render-cycle.
+   */
+  Surface.prototype.recall = function recall(target) {
+    var df = document.createDocumentFragment();
+    var children = target.childNodes || [];
+    //TODO Confirm that this works
+    for (var i = 0; i < children.length; i++) {
+      DOMBuffer.appendChild(df, children[i]);
+    }
+    this._contentDirty = true;
+
+  };
+
+  /**
+   *  Get the x and y dimensions of the surface.
+   *
+   * @method getSize
+   * @return {Array.Number} [x,y] size of surface
+   */
+  Surface.prototype.getSize = function getSize() {
+    return this._size ? this._size : this.size;
+  };
+
+  /**
+   * Set x and y dimensions of the surface.
+   *
+   * @method setSize
+   * @chainable
+   * @param {Array.Number} size as [width, height]
+   */
+  Surface.prototype.setSize = function setSize(size) {
+    this.size = size ? [size[0], size[1]] : null;
+    this._sizeDirty = true;
+    return this;
+  };
+
+  module.exports = Surface;
 });